--- conflicted
+++ resolved
@@ -56,7 +56,6 @@
 - `Stream.Raw(EntitySpanAction action)` will be added to allow for processing all Entities in a Stream at maximum performance. 
 ...
 
-<<<<<<< HEAD
 ## Version 0.6.0-beta
 ### Breaking Changes
 - There's now a hard limit of Worlds per Domain/Process.
@@ -123,12 +122,11 @@
   - `EntitySpanAction` - process a Span of Entities
   - `UniformEntitySpanAction<in U>` - process a Span of Entities with a uniform parameter
 
-=======
+
 ## Version 0.5.11-beta
 - Fixed [Issue #23](https://github.com/outfox/fennecs/issues/23) Data Integrity Issue Following Despawn. Thanks to [Penny](https://github.com/PennyMew) for the Issue and PR to fix it!
 - Fixed [Issue #21](https://github.com/outfox/fennecs/issues/21) Streams Documentation [Example](https://fennecs.tech/docs/Streams/) was mixed up.
-- 
->>>>>>> 67393e4d
+
 ## Version 0.5.10-beta
 - Added `bool Entity.HasVirtual(object)` extension method to `fennecs.reflection`
 - Fixed [Issue #17](https://github.com/outfox/fennecs/issues/17) Entities that have self-referencing relations on themselves can now be despawned and bulk-despawned without crashing / potentially undefined behaviour.
